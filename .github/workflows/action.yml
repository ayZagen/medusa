name: Medusa Pipeline
on: [push, pull_request]

jobs:
  unit-tests:
    runs-on: ubuntu-latest
    steps:
<<<<<<< HEAD
=======
      - name: Cancel Previous Runs
        uses: styfle/cancel-workflow-action@0.9.1
        with:
          access_token: ${{ github.token }}

>>>>>>> d1b8f4b5
      - name: Checkout
        uses: actions/checkout@v2.3.5
        with:
          fetch-depth: 0

      - name: Setup Node.js environment
        uses: actions/setup-node@v2.4.1
        with:
          node-version: "14"
          cache: "yarn"

      - name: Assert changed
        run: ./scripts/assert-changed-files-actions.sh "packages"

      - name: Bootstrap packages
        uses: ./.github/actions/cache-bootstrap
        with:
          extension: unit-tests

      - name: Run unit tests
        run: node --max-old-space-size=2048 ./node_modules/.bin/jest -w 1

  integration-tests:
    runs-on: ubuntu-latest

    services:
      postgres:
        image: postgres
        env:
          POSTGRES_PASSWORD: postgres
          POSTGRES_USER: postgres
        options: >-
          --health-cmd pg_isready
          --health-interval 10s
          --health-timeout 5s
          --health-retries 5
        ports:
          - 5432:5432

    steps:
<<<<<<< HEAD
=======
      - name: Cancel Previous Runs
        uses: styfle/cancel-workflow-action@0.9.1
        with:
          access_token: ${{ github.token }}

>>>>>>> d1b8f4b5
      - name: Checkout
        uses: actions/checkout@v2.3.5
        with:
          fetch-depth: 0

      - name: Setup Node.js environment
        uses: actions/setup-node@v2.4.1
        with:
          node-version: "14"
          cache: "yarn"

      - name: Bootstrap packages
        uses: ./.github/actions/cache-bootstrap
        with:
          extension: integration-tests

      - name: Install dev cli
        run: sudo npm i -g medusa-dev-cli

      - name: Set path to medusa repo
        run: medusa-dev --set-path-to-repo `pwd`

      - name: Force install
        run: medusa-dev --force-install
        working-directory: integration-tests/api

      - name: Build integration tests
        run: yarn build
        working-directory: integration-tests/api

      - name: Run integration tests
        run: yarn test
        working-directory: integration-tests/api
        env:
          DB_PASSWORD: postgres<|MERGE_RESOLUTION|>--- conflicted
+++ resolved
@@ -5,14 +5,11 @@
   unit-tests:
     runs-on: ubuntu-latest
     steps:
-<<<<<<< HEAD
-=======
       - name: Cancel Previous Runs
         uses: styfle/cancel-workflow-action@0.9.1
         with:
           access_token: ${{ github.token }}
 
->>>>>>> d1b8f4b5
       - name: Checkout
         uses: actions/checkout@v2.3.5
         with:
@@ -53,14 +50,11 @@
           - 5432:5432
 
     steps:
-<<<<<<< HEAD
-=======
       - name: Cancel Previous Runs
         uses: styfle/cancel-workflow-action@0.9.1
         with:
           access_token: ${{ github.token }}
 
->>>>>>> d1b8f4b5
       - name: Checkout
         uses: actions/checkout@v2.3.5
         with:
