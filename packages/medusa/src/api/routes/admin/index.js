import { Router } from "express"
import cors from "cors"

import middlewares from "../../middlewares"
import authRoutes from "./auth"
import productRoutes from "./products"
import userRoutes, { unauthenticatedUserRoutes } from "./users"
import inviteRoutes, { unauthenticatedInviteRoutes } from "./invites"
import regionRoutes from "./regions"
import shippingOptionRoutes from "./shipping-options"
import shippingProfileRoutes from "./shipping-profiles"
import discountRoutes from "./discounts"
import giftCardRoutes from "./gift-cards"
import orderRoutes from "./orders"
import returnReasonRoutes from "./return-reasons"
import storeRoutes from "./store"
import uploadRoutes from "./uploads"
import customerRoutes from "./customers"
import appRoutes from "./apps"
import swapRoutes from "./swaps"
import returnRoutes from "./returns"
import variantRoutes from "./variants"
import draftOrderRoutes from "./draft-orders"
import collectionRoutes from "./collections"
import productTagRoutes from "./product-tags"
import notificationRoutes from "./notifications"
import noteRoutes from "./notes"
<<<<<<< HEAD
import taxRateRoutes from "./tax-rates"
=======
import customerGroupRoutes from "./customer-groups"
>>>>>>> c2241d11

const route = Router()

export default (app, container, config) => {
  app.use("/admin", route)

  const adminCors = config.admin_cors || ""
  route.use(
    cors({
      origin: adminCors.split(","),
      credentials: true,
    })
  )

  // Unauthenticated routes
  authRoutes(route)

  // reset password
  unauthenticatedUserRoutes(route)

  // accept invite
  unauthenticatedInviteRoutes(route)

  const middlewareService = container.resolve("middlewareService")
  // Calls all middleware that has been registered to run before authentication.
  middlewareService.usePreAuthentication(app)

  // Authenticated routes
  route.use(middlewares.authenticate())

  // Calls all middleware that has been registered to run after authentication.
  middlewareService.usePostAuthentication(app)

  appRoutes(route)
  productRoutes(route)
  userRoutes(route)
  regionRoutes(route)
  shippingOptionRoutes(route)
  shippingProfileRoutes(route)
  discountRoutes(route)
  giftCardRoutes(route)
  orderRoutes(route)
  storeRoutes(route)
  uploadRoutes(route)
  customerRoutes(route)
  swapRoutes(route)
  returnRoutes(route)
  variantRoutes(route)
  draftOrderRoutes(route)
  collectionRoutes(route)
  notificationRoutes(route)
  returnReasonRoutes(route)
  productTagRoutes(route)
  noteRoutes(route)
  inviteRoutes(route)
<<<<<<< HEAD
  taxRateRoutes(route)
=======
  customerGroupRoutes(route)
>>>>>>> c2241d11

  return app
}<|MERGE_RESOLUTION|>--- conflicted
+++ resolved
@@ -25,11 +25,8 @@
 import productTagRoutes from "./product-tags"
 import notificationRoutes from "./notifications"
 import noteRoutes from "./notes"
-<<<<<<< HEAD
 import taxRateRoutes from "./tax-rates"
-=======
 import customerGroupRoutes from "./customer-groups"
->>>>>>> c2241d11
 
 const route = Router()
 
@@ -85,11 +82,8 @@
   productTagRoutes(route)
   noteRoutes(route)
   inviteRoutes(route)
-<<<<<<< HEAD
   taxRateRoutes(route)
-=======
   customerGroupRoutes(route)
->>>>>>> c2241d11
 
   return app
 }