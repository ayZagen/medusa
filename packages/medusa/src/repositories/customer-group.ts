--- conflicted
+++ resolved
@@ -3,7 +3,6 @@
 
 @EntityRepository(CustomerGroup)
 export class CustomerGroupRepository extends Repository<CustomerGroup> {
-<<<<<<< HEAD
   async addCustomers(
     groupId: string,
     customerIds: string[]
@@ -23,7 +22,8 @@
       .execute()
 
     return customerGroup as CustomerGroup
-=======
+  }
+  
   async removeCustomers(
     groupId: string,
     customerIds: string[]
@@ -36,6 +36,5 @@
         customer_id: In(customerIds),
       })
       .execute()
->>>>>>> 562a1b42
   }
 }