import { MedusaError } from "medusa-core-utils"
import { BaseService } from "medusa-interfaces"
import { DeepPartial, EntityManager } from "typeorm"
import { CustomerService } from "."
import { CustomerGroup } from ".."
import { CustomerGroupRepository } from "../repositories/customer-group"
import { FindConfig } from "../types/common"
<<<<<<< HEAD
import { FilterableCustomerGroupProps } from "../types/customer-groups"
import { formatException } from "../utils/exception-formatter"
=======
import {
  CustomerGroupUpdate,
  FilterableCustomerGroupProps,
} from "../types/customer-groups"
>>>>>>> c56660fc

type CustomerGroupConstructorProps = {
  manager: EntityManager
  customerGroupRepository: typeof CustomerGroupRepository
  customerService: CustomerService
}

/**
 * Provides layer to manipulate discounts.
 * @implements {BaseService}
 */
class CustomerGroupService extends BaseService {
  private manager_: EntityManager

  private customerGroupRepository_: typeof CustomerGroupRepository

  private customerService_: CustomerService

  constructor({
    manager,
    customerGroupRepository,
    customerService,
  }: CustomerGroupConstructorProps) {
    super()

    this.manager_ = manager

    this.customerGroupRepository_ = customerGroupRepository

    /** @private @const {CustomerGroupService} */
    this.customerService_ = customerService
  }

  withTransaction(transactionManager: EntityManager): CustomerGroupService {
    if (!transactionManager) {
      return this
    }

    const cloned = new CustomerGroupService({
      manager: transactionManager,
      customerGroupRepository: this.customerGroupRepository_,
      customerService: this.customerService_,
    })

    cloned.transactionManager_ = transactionManager

    return cloned
  }

  async retrieve(id: string, config = {}): Promise<CustomerGroup> {
    const cgRepo = this.manager_.getCustomRepository(
      this.customerGroupRepository_
    )

    const validatedId = this.validateId_(id)
    const query = this.buildQuery_({ id: validatedId }, config)

    const customerGroup = await cgRepo.findOne(query)
    if (!customerGroup) {
      throw new MedusaError(
        MedusaError.Types.NOT_FOUND,
        `CustomerGroup with id ${id} was not found`
      )
    }

    return customerGroup
  }

  /**
   * Creates a customer group with the provided data.
   * @param {DeepPartial<CustomerGroup>} group - the customer group to create
   * @return {Promise} the result of the create operation
   */
  async create(group: DeepPartial<CustomerGroup>): Promise<CustomerGroup> {
    return this.atomicPhase_(async (manager) => {
      try {
        const cgRepo: CustomerGroupRepository = manager.getCustomRepository(
          this.customerGroupRepository_
        )

        const created = cgRepo.create(group)

        const result = await cgRepo.save(created)

        return result
      } catch (err) {
        if (err.code === "23505") {
          throw new MedusaError(MedusaError.Types.DUPLICATE_ERROR, err.detail)
        }
        throw err
      }
    })
  }

  /**
<<<<<<< HEAD
   * Add a batch of customers to a customer group at once
   * @param {string} id id of the customer group to add customers to
   * @param {string[]} customerIds customer id's to add to the group
   * @return {Promise<CustomerGroup>} the customer group after insertion
   */
  async addCustomers(
    id: string,
    customerIds: string | string[]
  ): Promise<CustomerGroup> {
    let ids: string[]
    if (typeof customerIds === "string") {
      ids = [customerIds]
    } else {
      ids = customerIds
    }

    return this.atomicPhase_(
      async (manager) => {
        const cgRepo: CustomerGroupRepository = manager.getCustomRepository(
          this.customerGroupRepository_
        )
        return await cgRepo.addCustomers(id, ids)
      },
      async (error) => {
        if (error.code === "23503") {
          await this.retrieve(id)

          const existingCustomers = await this.customerService_.list({
            id: ids,
          })

          const nonExistingCustomers = ids.filter(
            (cId) => existingCustomers.findIndex((el) => el.id === cId) === -1
          )

          throw new MedusaError(
            MedusaError.Types.NOT_FOUND,
            `The following customer ids do not exist: ${JSON.stringify(
              nonExistingCustomers.join(", ")
            )}`
          )
        }
        throw formatException(error)
      }
    )
=======
   * Update a customer group.
   *
   * @param {string} customerGroupId - id of the customer group
   * @param {CustomerGroupUpdate} update - customer group partial data
   */
  async update(
    customerGroupId: string,
    update: CustomerGroupUpdate
  ): Promise<CustomerGroup[]> {
    return this.atomicPhase_(async (manager) => {
      const { metadata, ...properties } = update

      const cgRepo: CustomerGroupRepository = manager.getCustomRepository(
        this.customerGroupRepository_
      )

      const customerGroup = await this.retrieve(customerGroupId)

      for (const key in properties) {
        if (typeof properties[key] !== "undefined") {
          customerGroup[key] = properties[key]
        }
      }

      if (typeof metadata !== "undefined") {
        customerGroup.metadata = this.setMetadata_(customerGroup, metadata)
      }
      return await cgRepo.save(customerGroup)
    })
  }

  /**
   * Remove customer group
   *
   * @param {string} groupId id of the customer group to delete
   * @return {Promise} a promise
   */
  async delete(groupId: string): Promise<void> {
    return this.atomicPhase_(async (manager) => {
      const cgRepo: CustomerGroupRepository = manager.getCustomRepository(
        this.customerGroupRepository_
      )

      const customerGroup = await cgRepo.findOne({ where: { id: groupId } })

      if (customerGroup) {
        await cgRepo.remove(customerGroup)
      }

      return Promise.resolve()
    })
>>>>>>> c56660fc
  }

  /**
   * List customer groups.
   *
   * @param {Object} selector - the query object for find
   * @param {Object} config - the config to be used for find
   * @return {Promise} the result of the find operation
   */
  async list(
    selector: FilterableCustomerGroupProps = {},
    config: FindConfig<CustomerGroup>
  ): Promise<CustomerGroup[]> {
    const cgRepo: CustomerGroupRepository = this.manager_.getCustomRepository(
      this.customerGroupRepository_
    )

    const query = this.buildQuery_(selector, config)
    return await cgRepo.find(query)
  }
}

export default CustomerGroupService<|MERGE_RESOLUTION|>--- conflicted
+++ resolved
@@ -5,15 +5,11 @@
 import { CustomerGroup } from ".."
 import { CustomerGroupRepository } from "../repositories/customer-group"
 import { FindConfig } from "../types/common"
-<<<<<<< HEAD
-import { FilterableCustomerGroupProps } from "../types/customer-groups"
 import { formatException } from "../utils/exception-formatter"
-=======
 import {
   CustomerGroupUpdate,
   FilterableCustomerGroupProps,
 } from "../types/customer-groups"
->>>>>>> c56660fc
 
 type CustomerGroupConstructorProps = {
   manager: EntityManager
@@ -109,7 +105,6 @@
   }
 
   /**
-<<<<<<< HEAD
    * Add a batch of customers to a customer group at once
    * @param {string} id id of the customer group to add customers to
    * @param {string[]} customerIds customer id's to add to the group
@@ -155,11 +150,14 @@
         throw formatException(error)
       }
     )
-=======
+  }
+
+  /**
    * Update a customer group.
    *
    * @param {string} customerGroupId - id of the customer group
    * @param {CustomerGroupUpdate} update - customer group partial data
+   * @returns resulting customer group
    */
   async update(
     customerGroupId: string,
@@ -207,7 +205,6 @@
 
       return Promise.resolve()
     })
->>>>>>> c56660fc
   }
 
   /**
