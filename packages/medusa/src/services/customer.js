--- conflicted
+++ resolved
@@ -383,13 +383,8 @@
         email,
         password,
         metadata,
-<<<<<<< HEAD
-        billing_address_id,
-        billing_address,
-=======
         billing_address,
         billing_address_id,
->>>>>>> dd71408b
         ...rest
       } = update
 
@@ -399,23 +394,15 @@
 
       if (email) {
         customer.email = this.validateEmail_(email)
-      }
-
-<<<<<<< HEAD
-=======
-      if ("billing_address_id" in update || "billing_address" in update) {
-        const address = billing_address_id || billing_address
-        await this.updateBillingAddress_(customer, address, addrRepo)
-      }
-
->>>>>>> dd71408b
-      for (const [key, value] of Object.entries(rest)) {
-        customer[key] = value
       }
 
       if (billing_address_id || billing_address) {
         const address = billing_address_id || billing_address
         await this.updateBillingAddress_(customer, address, addrRepo)
+      }
+      
+      for (const [key, value] of Object.entries(rest)) {
+        customer[key] = value
       }
 
       if (password) {
