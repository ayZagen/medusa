import {
  AdminGetOrdersParams,
  AdminOrdersListRes,
  AdminOrdersRes,
  AdminPostOrdersOrderClaimsClaimFulfillmentsReq,
  AdminPostOrdersOrderClaimsClaimReq,
  AdminPostOrdersOrderClaimsClaimShipmentsReq,
  AdminPostOrdersOrderClaimsReq,
  AdminPostOrdersOrderFulfillmentsReq,
  AdminPostOrdersOrderRefundsReq,
  AdminPostOrdersOrderReq,
  AdminPostOrdersOrderReturnsReq,
  AdminPostOrdersOrderShipmentReq,
  AdminPostOrdersOrderShippingMethodsReq,
  AdminPostOrdersOrderSwapsReq,
  AdminPostOrdersOrderSwapsSwapFulfillmentsReq,
  AdminPostOrdersOrderSwapsSwapShipmentsReq,
  AdminPostOrdersReq,
} from "@medusajs/medusa"
import qs from "qs"
import { ResponsePromise } from "../../typings"
import BaseResource from "../base"

class AdminOrdersResource extends BaseResource {
  create(payload: AdminPostOrdersReq, customHeaders: Record<string, any> = {}): ResponsePromise<AdminOrdersRes> {
    const path = `/admin/orders`
    return this.client.request("POST", path, payload, {}, customHeaders)
  }

  update(
    id: string,
    payload: AdminPostOrdersOrderReq,
    customHeaders: Record<string, any> = {}): ResponsePromise<AdminOrdersRes> {
    const path = `/admin/orders/${id}`
    return this.client.request("POST", path, payload, {}, customHeaders)
  }

  retrieve(id: string, customHeaders: Record<string, any> = {}): ResponsePromise<AdminOrdersRes> {
    const path = `/admin/orders/${id}`
    return this.client.request("GET", path, {}, {}, customHeaders)
  }

  list(query?: AdminGetOrdersParams, customHeaders: Record<string, any> = {}): ResponsePromise<AdminOrdersListRes> {
    let path = `/admin/orders`

    if (query) {
      const queryString = qs.stringify(query)
      path = `/admin/orders?${queryString}`
    }

    return this.client.request("GET", path, {}, {}, customHeaders)
  }

  complete(id: string, customHeaders: Record<string, any> = {}): ResponsePromise<AdminOrdersRes> {
    const path = `/admin/orders/${id}/complete`
    return this.client.request("POST", path, {}, {}, customHeaders)
  }

  capturePayment(id: string, customHeaders: Record<string, any> = {}): ResponsePromise<AdminOrdersRes> {
    const path = `/admin/orders/${id}/capture`
    return this.client.request("POST", path, {}, {}, customHeaders)
  }

  refundPayment(
    id: string,
    payload: AdminPostOrdersOrderRefundsReq,
    customHeaders: Record<string, any> = {}): ResponsePromise<AdminOrdersRes> {
    const path = `/admin/orders/${id}/refund`
    return this.client.request("POST", path, payload, {}, customHeaders)
  }

  createFulfillment(
    id: string,
    payload: AdminPostOrdersOrderFulfillmentsReq,
    customHeaders: Record<string, any> = {}): ResponsePromise<AdminOrdersRes> {
    const path = `/admin/orders/${id}/fulfillment`
    return this.client.request("POST", path, payload, {}, customHeaders)
  }

  cancelFulfillment(
    id: string,
    fulfillmentId: string,
    customHeaders: Record<string, any> = {}
  ): ResponsePromise<AdminOrdersRes> {
    const path = `/admin/orders/${id}/fulfillments/${fulfillmentId}/cancel`
    return this.client.request("POST", path, {}, {}, customHeaders)
  }

  cancelSwapFulfillment(
    id: string,
    swapId: string,
    fulfillmentId: string,
    customHeaders: Record<string, any> = {}
  ): ResponsePromise<AdminOrdersRes> {
    const path = `/admin/orders/${id}/swaps/${swapId}/fulfillments/${fulfillmentId}/cancel`
    return this.client.request("POST", path, {}, {}, customHeaders)
  }

  cancelClaimFulfillment(
    id: string,
    claimId: string,
    fulfillmentId: string,
    customHeaders: Record<string, any> = {}
  ): ResponsePromise<AdminOrdersRes> {
    const path = `/admin/orders/${id}/claims/${claimId}/fulfillments/${fulfillmentId}/cancel`
    return this.client.request("POST", path, {}, {}, customHeaders)
  }

  createShipment(
    id: string,
    payload: AdminPostOrdersOrderShipmentReq,
    customHeaders: Record<string, any> = {}
  ): ResponsePromise<AdminOrdersRes> {
    const path = `/admin/orders/${id}/shipment`
    return this.client.request("POST", path, payload, {}, customHeaders)
  }

  requestReturn(
    id: string,
    payload: AdminPostOrdersOrderReturnsReq,
    customHeaders: Record<string, any> = {}
  ): ResponsePromise<AdminOrdersRes> {
    const path = `/admin/orders/${id}/return`
    return this.client.request("POST", path, payload, {}, customHeaders)
  }

  cancel(id: string, customHeaders: Record<string, any> = {}): ResponsePromise<AdminOrdersRes> {
    const path = `/admin/orders/${id}/cancel`
    return this.client.request("POST", path, {}, {}, customHeaders)
  }

  addShippingMethod(
    id: string,
    payload: AdminPostOrdersOrderShippingMethodsReq,
    customHeaders: Record<string, any> = {}
  ): ResponsePromise<AdminOrdersRes> {
    const path = `/admin/orders/${id}/shipping-methods`
    return this.client.request("POST", path, payload, {}, customHeaders)
  }

  archive(id: string, customHeaders: Record<string, any> = {}): ResponsePromise<AdminOrdersRes> {
    const path = `/admin/orders/${id}/archive`
    return this.client.request("POST", path, {}, {}, customHeaders)
  }

  createSwap(
    id: string,
    payload: AdminPostOrdersOrderSwapsReq,
    customHeaders: Record<string, any> = {}
  ): ResponsePromise<AdminOrdersRes> {
    const path = `/admin/orders/${id}/swaps`
    return this.client.request("POST", path, payload, {}, customHeaders)
  }

  cancelSwap(id: string, swapId: string, customHeaders: Record<string, any> = {}): ResponsePromise<AdminOrdersRes> {
    const path = `/admin/orders/${id}/swaps/${swapId}/cancel`
<<<<<<< HEAD
    return this.client.request("POST", path)
=======
    return this.client.request("POST", path, {}, {}, customHeaders)
>>>>>>> c2241d11
  }

  fulfillSwap(
    id: string,
    swapId: string,
    payload: AdminPostOrdersOrderSwapsSwapFulfillmentsReq,
    customHeaders: Record<string, any> = {}
  ): ResponsePromise<AdminOrdersRes> {
    const path = `/admin/orders/${id}/swaps/${swapId}/fulfillments`
    return this.client.request("POST", path, payload, {}, customHeaders)
  }

  createSwapShipment(
    id: string,
    swapId: string,
    payload: AdminPostOrdersOrderSwapsSwapShipmentsReq,
    customHeaders: Record<string, any> = {}
  ): ResponsePromise<AdminOrdersRes> {
    const path = `/admin/orders/${id}/swaps/${swapId}/shipments`
    return this.client.request("POST", path, payload, {}, customHeaders)
  }

  processSwapPayment(
    id: string,
    swapId: string,
    customHeaders: Record<string, any> = {}
  ): ResponsePromise<AdminOrdersRes> {
    const path = `/admin/orders/${id}/swaps/${swapId}/process-payment`
    return this.client.request("POST", path, {}, {}, customHeaders)
  }

  createClaim(
    id: string,
    payload: AdminPostOrdersOrderClaimsReq,
    customHeaders: Record<string, any> = {}
  ): ResponsePromise<AdminOrdersRes> {
    const path = `/admin/orders/${id}/claims`
    return this.client.request("POST", path, payload, {}, customHeaders)
  }

  cancelClaim(id: string, claimId: string, customHeaders: Record<string, any> = {}): ResponsePromise<AdminOrdersRes> {
    const path = `/admin/orders/${id}/claims/${claimId}/cancel`
    return this.client.request("POST", path, {}, {}, customHeaders)
  }

  updateClaim(
    id: string,
    claimId: string,
    payload: AdminPostOrdersOrderClaimsClaimReq,
    customHeaders: Record<string, any> = {}
  ): ResponsePromise<AdminOrdersRes> {
    const path = `/admin/orders/${id}/claims/${claimId}`
    return this.client.request("POST", path, payload, {}, customHeaders)
  }

  fulfillClaim(
    id: string,
    claimId: string,
    payload: AdminPostOrdersOrderClaimsClaimFulfillmentsReq,
    customHeaders: Record<string, any> = {}
  ): ResponsePromise<AdminOrdersRes> {
    const path = `/admin/orders/${id}/claims/${claimId}/fulfillments`
    return this.client.request("POST", path, payload, {}, customHeaders)
  }

  createClaimShipment(
    id: string,
    claimId: string,
    payload: AdminPostOrdersOrderClaimsClaimShipmentsReq,
    customHeaders: Record<string, any> = {}
  ): ResponsePromise<AdminOrdersRes> {
    const path = `/admin/orders/${id}/claims/${claimId}/shipments`
    return this.client.request("POST", path, payload, {}, customHeaders)
  }

  deleteMetadata(id: string, key: string, customHeaders: Record<string, any> = {}): ResponsePromise<AdminOrdersRes> {
    const path = `/admin/orders/${id}/metadata/${key}`
    return this.client.request("DELETE", path, {}, {}, customHeaders)
  }
}

export default AdminOrdersResource<|MERGE_RESOLUTION|>--- conflicted
+++ resolved
@@ -22,7 +22,10 @@
 import BaseResource from "../base"
 
 class AdminOrdersResource extends BaseResource {
-  create(payload: AdminPostOrdersReq, customHeaders: Record<string, any> = {}): ResponsePromise<AdminOrdersRes> {
+  create(
+    payload: AdminPostOrdersReq,
+    customHeaders: Record<string, any> = {}
+  ): ResponsePromise<AdminOrdersRes> {
     const path = `/admin/orders`
     return this.client.request("POST", path, payload, {}, customHeaders)
   }
@@ -30,17 +33,24 @@
   update(
     id: string,
     payload: AdminPostOrdersOrderReq,
-    customHeaders: Record<string, any> = {}): ResponsePromise<AdminOrdersRes> {
+    customHeaders: Record<string, any> = {}
+  ): ResponsePromise<AdminOrdersRes> {
     const path = `/admin/orders/${id}`
     return this.client.request("POST", path, payload, {}, customHeaders)
   }
 
-  retrieve(id: string, customHeaders: Record<string, any> = {}): ResponsePromise<AdminOrdersRes> {
+  retrieve(
+    id: string,
+    customHeaders: Record<string, any> = {}
+  ): ResponsePromise<AdminOrdersRes> {
     const path = `/admin/orders/${id}`
     return this.client.request("GET", path, {}, {}, customHeaders)
   }
 
-  list(query?: AdminGetOrdersParams, customHeaders: Record<string, any> = {}): ResponsePromise<AdminOrdersListRes> {
+  list(
+    query?: AdminGetOrdersParams,
+    customHeaders: Record<string, any> = {}
+  ): ResponsePromise<AdminOrdersListRes> {
     let path = `/admin/orders`
 
     if (query) {
@@ -51,12 +61,18 @@
     return this.client.request("GET", path, {}, {}, customHeaders)
   }
 
-  complete(id: string, customHeaders: Record<string, any> = {}): ResponsePromise<AdminOrdersRes> {
+  complete(
+    id: string,
+    customHeaders: Record<string, any> = {}
+  ): ResponsePromise<AdminOrdersRes> {
     const path = `/admin/orders/${id}/complete`
     return this.client.request("POST", path, {}, {}, customHeaders)
   }
 
-  capturePayment(id: string, customHeaders: Record<string, any> = {}): ResponsePromise<AdminOrdersRes> {
+  capturePayment(
+    id: string,
+    customHeaders: Record<string, any> = {}
+  ): ResponsePromise<AdminOrdersRes> {
     const path = `/admin/orders/${id}/capture`
     return this.client.request("POST", path, {}, {}, customHeaders)
   }
@@ -64,7 +80,8 @@
   refundPayment(
     id: string,
     payload: AdminPostOrdersOrderRefundsReq,
-    customHeaders: Record<string, any> = {}): ResponsePromise<AdminOrdersRes> {
+    customHeaders: Record<string, any> = {}
+  ): ResponsePromise<AdminOrdersRes> {
     const path = `/admin/orders/${id}/refund`
     return this.client.request("POST", path, payload, {}, customHeaders)
   }
@@ -72,7 +89,8 @@
   createFulfillment(
     id: string,
     payload: AdminPostOrdersOrderFulfillmentsReq,
-    customHeaders: Record<string, any> = {}): ResponsePromise<AdminOrdersRes> {
+    customHeaders: Record<string, any> = {}
+  ): ResponsePromise<AdminOrdersRes> {
     const path = `/admin/orders/${id}/fulfillment`
     return this.client.request("POST", path, payload, {}, customHeaders)
   }
@@ -124,7 +142,10 @@
     return this.client.request("POST", path, payload, {}, customHeaders)
   }
 
-  cancel(id: string, customHeaders: Record<string, any> = {}): ResponsePromise<AdminOrdersRes> {
+  cancel(
+    id: string,
+    customHeaders: Record<string, any> = {}
+  ): ResponsePromise<AdminOrdersRes> {
     const path = `/admin/orders/${id}/cancel`
     return this.client.request("POST", path, {}, {}, customHeaders)
   }
@@ -138,7 +159,10 @@
     return this.client.request("POST", path, payload, {}, customHeaders)
   }
 
-  archive(id: string, customHeaders: Record<string, any> = {}): ResponsePromise<AdminOrdersRes> {
+  archive(
+    id: string,
+    customHeaders: Record<string, any> = {}
+  ): ResponsePromise<AdminOrdersRes> {
     const path = `/admin/orders/${id}/archive`
     return this.client.request("POST", path, {}, {}, customHeaders)
   }
@@ -152,13 +176,13 @@
     return this.client.request("POST", path, payload, {}, customHeaders)
   }
 
-  cancelSwap(id: string, swapId: string, customHeaders: Record<string, any> = {}): ResponsePromise<AdminOrdersRes> {
+  cancelSwap(
+    id: string,
+    swapId: string,
+    customHeaders: Record<string, any> = {}
+  ): ResponsePromise<AdminOrdersRes> {
     const path = `/admin/orders/${id}/swaps/${swapId}/cancel`
-<<<<<<< HEAD
-    return this.client.request("POST", path)
-=======
-    return this.client.request("POST", path, {}, {}, customHeaders)
->>>>>>> c2241d11
+    return this.client.request("POST", path, {}, {}, customHeaders)
   }
 
   fulfillSwap(
@@ -199,7 +223,11 @@
     return this.client.request("POST", path, payload, {}, customHeaders)
   }
 
-  cancelClaim(id: string, claimId: string, customHeaders: Record<string, any> = {}): ResponsePromise<AdminOrdersRes> {
+  cancelClaim(
+    id: string,
+    claimId: string,
+    customHeaders: Record<string, any> = {}
+  ): ResponsePromise<AdminOrdersRes> {
     const path = `/admin/orders/${id}/claims/${claimId}/cancel`
     return this.client.request("POST", path, {}, {}, customHeaders)
   }
@@ -234,7 +262,11 @@
     return this.client.request("POST", path, payload, {}, customHeaders)
   }
 
-  deleteMetadata(id: string, key: string, customHeaders: Record<string, any> = {}): ResponsePromise<AdminOrdersRes> {
+  deleteMetadata(
+    id: string,
+    key: string,
+    customHeaders: Record<string, any> = {}
+  ): ResponsePromise<AdminOrdersRes> {
     const path = `/admin/orders/${id}/metadata/${key}`
     return this.client.request("DELETE", path, {}, {}, customHeaders)
   }
