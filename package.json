{
  "name": "root",
  "private": true,
  "devDependencies": {
    "@babel/core": "^7.12.7",
    "@babel/node": "^7.12.6",
    "@babel/plugin-proposal-class-properties": "^7.10.4",
    "@babel/plugin-transform-classes": "^7.10.4",
    "@babel/plugin-transform-instanceof": "^7.10.4",
    "@babel/plugin-transform-runtime": "^7.11.5",
    "@babel/preset-env": "^7.11.5",
    "@babel/register": "^7.11.5",
    "@babel/runtime": "^7.11.2",
    "axios": "^0.21.1",
    "axios-mock-adapter": "^1.19.0",
    "babel-jest": "^26.6.3",
    "babel-preset-medusa-package": "^1.0.0",
    "cross-env": "^7.0.2",
    "express": "^4.17.1",
    "get-port": "^5.1.1",
    "import-from": "^3.0.0",
    "jest": "^26.6.3",
    "lerna": "^3.22.1",
    "mongoose": "^5.10.15",
    "pg-god": "^1.0.11",
    "prettier": "^2.1.1",
    "resolve-cwd": "^3.0.0",
    "typeorm": "^0.2.31"
  },
  "scripts": {
    "publish:next": "lerna publish --canary --preid next --dist-tag next",
    "bootstrap": "lerna bootstrap",
    "jest": "jest",
    "test": "jest",
    "test:integration": "jest --config=integration-tests/jest.config.js --runInBand",
    "test:fixtures": "jest --config=docs-util/jest.config.js --runInBand"
  },
  "dependencies": {
<<<<<<< HEAD
    "@docusaurus/theme-search-algolia": "^2.0.0-beta.3",
=======
    "global": "^4.4.0",
>>>>>>> 09d1b1a1
    "import-from": "^3.0.0",
    "oas-normalize": "^2.3.1",
    "swagger-inline": "^3.2.2"
  }
}<|MERGE_RESOLUTION|>--- conflicted
+++ resolved
@@ -36,11 +36,8 @@
     "test:fixtures": "jest --config=docs-util/jest.config.js --runInBand"
   },
   "dependencies": {
-<<<<<<< HEAD
     "@docusaurus/theme-search-algolia": "^2.0.0-beta.3",
-=======
     "global": "^4.4.0",
->>>>>>> 09d1b1a1
     "import-from": "^3.0.0",
     "oas-normalize": "^2.3.1",
     "swagger-inline": "^3.2.2"
